//
//  ContentView.swift
//  PartialSheetExample
//
//  Created by Bobby Schultz on 1/29/20.
//  Copyright © 2020 Swift. All rights reserved.
//

import SwiftUI

struct ContentView: View {

    var body: some View {
        NavigationView {
            VStack(alignment: .leading) {
                HStack {
                    Spacer()
                }
                Text("""
                Hi, this is the Partial Sheet modifier.

                On iPhone devices it allows you to dispaly a totally custom sheet with a relative height based on his content.
                In this way the sheet will cover the screen only for the space it will need.

                On iPad and Mac devices it will present a normal .sheet view.
                """)
                    .padding()
                Spacer()

                Text("Examples").font(.headline)
                    .padding()

                List {

                    NavigationLink(
                        destination: NormalExample(),
                        label: {Text("Normal Example")

                    })
                    NavigationLink(
                        destination: TextfieldExample(),
                        label: {
                            Text("Textfield Example")

                    })
                    NavigationLink(
                        destination: ListExample(),
                        label: {Text("List Example")

                    })
                    NavigationLink(
                        destination: PushNavigationExample(),
                        label: {Text("Push Navigation Example")

                    })
                    NavigationLink(
<<<<<<< HEAD
                        destination: DatePickerExample(),
                        label: {Text("DatePicker Example")
                            
                    })
                    NavigationLink(
                        destination: PickerExample(),
                        label: {Text("Picker Example")
                            
                    })
=======
                        destination: BlurredExample(),
                        label: {Text("Blurred Example")
                            
                        })
>>>>>>> db2fe554
                }
                Spacer()
                Spacer()
            }
            .navigationBarTitle("Partial Sheet")
        }
        .addPartialSheet()
        .navigationViewStyle(StackNavigationViewStyle())
    }
}


struct ContentView_Previews: PreviewProvider {
    static var previews: some View {
        ContentView()
        .environmentObject(PartialSheetManager())
    }
}
<|MERGE_RESOLUTION|>--- conflicted
+++ resolved
@@ -54,22 +54,17 @@
 
                     })
                     NavigationLink(
-<<<<<<< HEAD
                         destination: DatePickerExample(),
                         label: {Text("DatePicker Example")
-                            
                     })
                     NavigationLink(
                         destination: PickerExample(),
                         label: {Text("Picker Example")
-                            
                     })
-=======
+                    NavigationLink(
                         destination: BlurredExample(),
                         label: {Text("Blurred Example")
-                            
-                        })
->>>>>>> db2fe554
+                    })
                 }
                 Spacer()
                 Spacer()
