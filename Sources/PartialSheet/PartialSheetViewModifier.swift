--- conflicted
+++ resolved
@@ -223,23 +223,12 @@
                         self.sheetContentRect = prefData.first?.bounds ?? .zero
                     }
                 })
-<<<<<<< HEAD
-                    .frame(width: UIScreen.main.bounds.width)
-                    .background(style.backgroundColor)
-                    .cornerRadius(style.cornerRadius)
-                    .shadow(color: Color(.sRGBLinear, white: 0, opacity: 0.13), radius: 10.0)
-                    .offset(y: self.sheetPosition)
-                    .gesture(drag)
-=======
                 .frame(width: UIScreen.main.bounds.width)
                 .background(self.background)
                 .cornerRadius(style.cornerRadius)
                 .shadow(color: Color(.sRGBLinear, white: 0, opacity: 0.13), radius: 10.0)
                 .offset(y: self.sheetPosition)
-                .animation(self.dragState.isDragging ?
-                            nil : .interpolatingSpring(stiffness: 300.0, damping: 30.0, initialVelocity: 10.0))
                 .gesture(drag)
->>>>>>> 5467190d
             }
         }
     }
