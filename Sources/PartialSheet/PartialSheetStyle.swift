//
//  PartialSheetStyle.swift
//  PartialSheetExample
//
//  Created by Andrea Miotto on 21/4/20.
//  Copyright © 2020 Swift. All rights reserved.
//

import SwiftUI


public struct PartialSheetStyle {

    /// Background enum
    public enum PartialSheetBackground {
        case solid(Color)
        case blur(UIBlurEffect.Style)
    }
    
    /// The background of the sheet
    var background: PartialSheetBackground

    /// The color of the Handlander Bar and the X button on ipad and mac
    var handlerBarColor: Color

    /// Tells if should be there a cover between the Partial Sheet and the Content
    var enableCover: Bool

    /// The color of the cover
    var coverColor: Color

    /// The blur effect style to applied between the partialSheet and the Presenter Conter
    var blurEffectStyle: UIBlurEffect.Style?

    /// The corner radius of Sheet
    var cornerRadius: CGFloat
<<<<<<< HEAD

    /// Inits the style
    ///
    /// - Parameters:
    ///   - background: The background to use
    ///   - handlerBarColor: The handlebar color
    ///   - enableCover: If the background cover is shown (behind the sheet)
    ///   - coverColor: The background cover color
    ///   - blurEffectStyle: A blur effect style to use on the background covor (behind the sheet)
    ///   - cornerRadius: The corner radius for the sheet
=======
    
    /// Minimum distance between the top of the sheet and the top of the screen
    var minTopDistance: CGFloat
    
>>>>>>> 61c665a8
    public init(background: PartialSheetBackground,
                handlerBarColor: Color,
                enableCover: Bool,
                coverColor: Color,
                blurEffectStyle: UIBlurEffect.Style? = nil,
                cornerRadius: CGFloat,
                minTopDistance: CGFloat
    ) {
        self.background = background
        self.handlerBarColor = handlerBarColor
        self.enableCover = enableCover
        self.coverColor = coverColor
        self.cornerRadius = cornerRadius
        self.minTopDistance = minTopDistance
    }
}

extension PartialSheetStyle {

    /** A default Style for the PartialSheet with system colors.

     - background: .solid(Color(UIColor.tertiarySystemBackground))
     - handlerBarColor: Color(UIColor.systemGray2)
     - enableCover: true
     - coverColor: Color.black.opacity(0.4)
     - blurEffectStyle: nil
     */
    public static func defaultStyle() -> PartialSheetStyle {
        return PartialSheetStyle(background: .solid(Color(UIColor.tertiarySystemBackground)),
                                 handlerBarColor: Color(UIColor.systemGray2),
                                 enableCover: true,
                                 coverColor: Color.black.opacity(0.4),
                                 blurEffectStyle: nil,
                                 cornerRadius: 10,
                                 minTopDistance: 110
        )
    }
}<|MERGE_RESOLUTION|>--- conflicted
+++ resolved
@@ -34,8 +34,10 @@
 
     /// The corner radius of Sheet
     var cornerRadius: CGFloat
-<<<<<<< HEAD
 
+    /// Minimum distance between the top of the sheet and the top of the screen
+    var minTopDistance: CGFloat
+  
     /// Inits the style
     ///
     /// - Parameters:
@@ -45,12 +47,7 @@
     ///   - coverColor: The background cover color
     ///   - blurEffectStyle: A blur effect style to use on the background covor (behind the sheet)
     ///   - cornerRadius: The corner radius for the sheet
-=======
-    
-    /// Minimum distance between the top of the sheet and the top of the screen
-    var minTopDistance: CGFloat
-    
->>>>>>> 61c665a8
+    ///   - minTopDistance: Minimum distance between the top of the sheet and the top of the screen
     public init(background: PartialSheetBackground,
                 handlerBarColor: Color,
                 enableCover: Bool,
